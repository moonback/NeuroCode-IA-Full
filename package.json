--- conflicted
+++ resolved
@@ -108,13 +108,8 @@
     "@xterm/addon-fit": "^0.10.0",
     "@xterm/addon-web-links": "^0.11.0",
     "@xterm/xterm": "^5.5.0",
-<<<<<<< HEAD
     "ai": "^4.2.11",
-=======
-    "ai": "^4.1.2",
     "pdfjs-dist": "^4.10.38",
-
->>>>>>> 6b9d9ea6
     "chalk": "^5.4.1",
     "chart.js": "^4.4.7",
     "class-variance-authority": "^0.7.0",
