--- conflicted
+++ resolved
@@ -131,12 +131,9 @@
   EVENT_LOGS: 'isEventLogsEnabled',
   PROMPT_ID: 'promptId',
   DEVELOPER_MODE: 'isDeveloperMode',
-<<<<<<< HEAD
   CHAT_SOUND_ENABLED: 'chatSoundEnabled',
   CHAT_SOUND_VOLUME: 'chatSoundVolume',
-=======
   UI_ANALYSIS: 'uiAnalysisEnabled',
->>>>>>> 867bc768
 } as const;
 
 // Initialize settings from localStorage or defaults
@@ -184,12 +181,9 @@
     eventLogs: getStoredBoolean(SETTINGS_KEYS.EVENT_LOGS, true),
     promptId: isBrowser ? localStorage.getItem(SETTINGS_KEYS.PROMPT_ID) || 'default' : 'default',
     developerMode: getStoredBoolean(SETTINGS_KEYS.DEVELOPER_MODE, false),
-<<<<<<< HEAD
     chatSoundEnabled: getStoredBoolean(SETTINGS_KEYS.CHAT_SOUND_ENABLED, true),
     chatSoundVolume: getStoredNumber(SETTINGS_KEYS.CHAT_SOUND_VOLUME, 0.5),
-=======
     uiAnalysis: getStoredBoolean(SETTINGS_KEYS.UI_ANALYSIS, false),
->>>>>>> 867bc768
   };
 };
 
@@ -201,12 +195,9 @@
 export const enableContextOptimizationStore = atom<boolean>(initialSettings.contextOptimization);
 export const isEventLogsEnabled = atom<boolean>(initialSettings.eventLogs);
 export const promptStore = atom<string>(initialSettings.promptId);
-<<<<<<< HEAD
 export const chatSoundEnabledStore = atom<boolean>(initialSettings.chatSoundEnabled);
 export const chatSoundVolumeStore = atom<number>(initialSettings.chatSoundVolume);
-=======
 export const uiAnalysisEnabled = atom<boolean>(initialSettings.uiAnalysis);
->>>>>>> 867bc768
 
 // Helper functions to update settings with persistence
 export const updateLatestBranch = (enabled: boolean) => {
