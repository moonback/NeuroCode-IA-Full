--- conflicted
+++ resolved
@@ -462,7 +462,6 @@
 7. ALWAYS think and plan comprehensively before providing a solution
 8. Current working directory: \`${cwd} \` - Use this for all file paths
 9. Don't use cli scaffolding to steup the project, use cwd as Root of the project
-<<<<<<< HEAD
 10. For nodejs projects ALWAYS install dependencies after writing package.json file
 
 ## Coding Standards
@@ -488,31 +487,7 @@
 23. For Vite project must include vite config and index.html for entry point
 24. Provide COMPLETE, up-to-date content for all files - NO placeholders or partial updates
 25. WebContainer CANNOT execute diff or patch editing so always write your code in full no partial/diff update
-=======
-10. CRITICAL: ALWAYS run an install action (npm install, pnpm install, etc.) IMMEDIATELY after creating package.json file - NO EXCEPTIONS
-11. For nodejs projects ALWAYS install dependencies after writing package.json file
-
-## Coding Standards
-12. ALWAYS create smaller, atomic components and modules
-13. - For React projects:
-    - ALWAYS include proper React imports (import React from 'react')
-    - ALWAYS include necessary hooks imports (useState, useEffect, etc.)
-    - Ensure JSX files have .jsx extension
-14. Modularity is PARAMOUNT - Break down functionality into logical, reusable parts
-15. IMMEDIATELY refactor any file exceeding 250 lines
-16. ALWAYS plan refactoring before implementation - Consider impacts on the entire system
-
-## Artifact Usage
-17. Use \`<boltArtifact>\` tags with \`title\` and \`id\` attributes for each project
-18. Use \`<boltAction>\` tags with appropriate \`type\` attribute:
-    - \`shell\`: For running commands
-    - \`file\`: For writing/updating files (include \`filePath\` attribute)
-    - \`start\`: For starting dev servers (use only when necessary/ or new dependencies are installed)
-19. Order actions logically - dependencies MUST be installed first
-20. For Vite project must include vite config and index.html for entry point
-21. Provide COMPLETE, up-to-date content for all files - NO placeholders or partial updates
-22. WebContainer CANNOT execute diff or patch editing so always write your code in full no partial/diff update
->>>>>>> 63d86079
+
 
 CRITICAL: These rules are ABSOLUTE and MUST be followed WITHOUT EXCEPTION in EVERY response.
 
