import { convertToCoreMessages, streamText as _streamText, type Message } from 'ai';
import { MAX_TOKENS, type FileMap } from './constants';
import { getSystemPrompt } from '~/lib/common/prompts/prompts';
import { DEFAULT_MODEL, DEFAULT_PROVIDER, MODIFICATIONS_TAG_NAME, PROVIDER_LIST, WORK_DIR } from '~/utils/constants';
import type { IProviderSetting } from '~/types/model';
import { PromptLibrary } from '~/lib/common/prompt-library';
import { allowedHTMLElements } from '~/utils/markdown';
import { LLMManager } from '~/lib/modules/llm/manager';
import { createScopedLogger } from '~/utils/logger';
import { createFilesContext, extractPropertiesFromMessage } from './utils';
import { getFilePaths } from './select-context';
import { estimateMessagesTokens, estimateTokens } from './token-counter';

export type Messages = Message[];
// Batch size for chunking responses - helps to smooth out streaming
const STREAM_BATCH_INTERVAL = 25; // milliseconds (further reduced from 40ms)
const STREAM_BATCH_SIZE = 250; // characters (further increased from 200)
export interface StreamingOptions extends Omit<Parameters<typeof _streamText>[0], 'model'> {
  supabaseConnection?: {
    isConnected: boolean;
    hasSelectedProject: boolean;
    credentials?: {
      anonKey?: string;
      supabaseUrl?: string;
    };
  };
  onFinish?: (props: {
    text: string;
    finishReason?: string;
    usage?: {
      promptTokens: number;
      completionTokens: number;
      totalTokens: number;
    };
    reasoning?: string;
  }) => void | Promise<void>;

  // New option to control response smoothing
  smoothStreaming?: boolean;
}

// Function to sanitize reasoning output to prevent XML/tag related errors
export function sanitizeReasoningOutput(content: string): string {
  try {
    // Remove or escape problematic tags that might cause rendering issues
    let sanitized = content;

    // Convert actual XML tags to safe HTML entities
    sanitized = sanitized.replace(/<(\/?)think>/g, '&lt;$1think&gt;');

    // Ensure any incomplete tags are properly closed or removed
    const openTags = (sanitized.match(/<[^/>][^>]*>/g) || []).length;
    const closeTags = (sanitized.match(/<\/[^>]+>/g) || []).length;

    if (openTags > closeTags) {
      // We have unclosed tags - simplest approach is to wrap in a safe format
      sanitized = `<div class="__boltThought__">${sanitized}</div>`;
    }

    return sanitized;
  } catch (error) {
    logger.error('Error sanitizing reasoning output:', error);

    // Return a safe version if sanitization fails
    return content;
  }
}
/**
 * Optimize context buffer when it's too large
 * This reduces the token count for very large context windows
 */
function optimizeContextBuffer(context: string, maxLength: number = 50000): string {
  // Ensure modelDetails is defined before using it
  const modelDetails = {
    maxTokenAllowed: MAX_TOKENS // or any other appropriate value
  };

  // Ajouter une détection de langage pour une meilleure conservation du contexte
  const languagePriorities: Record<string, number> = {
    typescript: 1.2,
    javascript: 1.1,
    python: 1.0,
    html: 0.9
  };

  // Nouvelle méthode de découpage avec fenêtre glissante
  const slidingWindowChunk = (text: string, windowSize: number) => {
    const chunks = [];
    for (let i = 0; i < text.length; i += windowSize / 2) { // Chevauchement de 50%
      chunks.push(text.substring(i, i + windowSize));
    }
    return chunks;
  };

  // Optimisation dynamique basée sur le modèle
  const dynamicMaxLength = Math.min(maxLength, modelDetails.maxTokenAllowed * 3.5);

  if (context.length <= dynamicMaxLength) return context;

  // Priorisation des blocs de code avec score de pertinence
  const codeBlocks = [...context.matchAll(/```(\w+)?\n([\s\S]*?)```/g)]
    .map(match => {
      const lang = match[1] || 'unknown';
      return {
        lang,
        content: match[2],
        score: languagePriorities[lang] || 1.0
      };
    })
    .sort((a, b) => b.score - a.score);

  // Sélection adaptative des blocs
  const maxCodeBlocks = Math.floor(dynamicMaxLength / 2000);
  const selectedCode = codeBlocks
    .slice(0, maxCodeBlocks)
    .map(b => `\`\`\`${b.lang}\n${b.content}\n\`\`\``)
    .join('\n\n');

  // Découpage intelligent du texte restant
  const remainingText = context.replace(/```[\s\S]*?```/g, '');
  const semanticChunks = slidingWindowChunk(remainingText, dynamicMaxLength / 4)
    .filter(chunk => {
      // Conservation des phrases complètes
      const sentenceEnd = /[.!?]\s+/;
      return sentenceEnd.test(chunk.slice(-10));
    });

  return [
    selectedCode,
    ...semanticChunks.slice(0, 3),
    '\n\n...[Context optimized with semantic windowing]...'
  ].join('\n\n');
}

const logger = createScopedLogger('stream-text');
/**
 * Truncate messages to fit within token limit
 * Prioritizes keeping the most recent messages
 */
function truncateMessagesToFitTokenLimit<T extends { role: string; content: any }>(
  messages: T[],
  systemPromptTokens: number,
  maxContextTokens: number,
  reservedCompletionTokens: number = 8000,
): T[] {
  // Paramètres optimisés pour les petits modèles
  const minSystemTokens = Math.min(500, maxContextTokens * 0.1); // Réduit pour les petits modèles
  const minUserTokens = 50; // Réduit pour optimiser
  const minAssistantTokens = 75; // Réduit pour optimiser
  const maxSystemTokens = Math.min(systemPromptTokens, maxContextTokens * 0.3); // Limite à 30% du contexte
  const availableTokens = maxContextTokens - maxSystemTokens - reservedCompletionTokens;

  if (availableTokens <= 0) {
    logger.warn(`Optimisation nécessaire. Prompt système (${systemPromptTokens} tokens) ajusté à ${maxSystemTokens} tokens`);
    // Garder au moins le dernier message avec un contexte minimal
    return messages.length > 0 ? [messages[messages.length - 1]] : [];
  }

  let currentMessages = [...messages];
  let currentTokenCount = estimateMessagesTokens(currentMessages as unknown as Message[]);

  if (currentTokenCount <= availableTokens) {
    return currentMessages;
  }

  logger.warn(`Optimisation nécessaire: ${currentTokenCount} tokens > ${availableTokens} disponibles`);

  // Séparation et priorisation des messages
  const systemMessages = currentMessages.filter(msg => msg.role === 'system');
  const userAssistantPairs = [];
  const otherMessages = [];

  // Création de paires user-assistant pour préserver le contexte conversationnel
  for (let i = 0; i < currentMessages.length; i++) {
    if (currentMessages[i].role === 'user' && i + 1 < currentMessages.length && currentMessages[i + 1].role === 'assistant') {
      userAssistantPairs.push([currentMessages[i], currentMessages[i + 1]]);
      i++; // Skip the assistant message as it's already paired
    } else if (currentMessages[i].role !== 'system') {
      otherMessages.push(currentMessages[i]);
    }
  }

  // Fonction optimisée pour tronquer le contenu avec préservation du contexte
  const truncateContent = (content: string, maxTokens: number, minTokens: number): string => {
    const currentTokens = estimateTokens(content);
    if (currentTokens <= maxTokens) return content;

    // Extraction des sections importantes
    const codeBlocks = content.match(/```[\s\S]*?```/g) || [];
    const importantSections = content.match(/\b(function|class|const|let|var|import|export)\b[^;{]*[{;]/g) || [];
    
    // Calcul des tokens pour les sections importantes
    const importantContent = [...codeBlocks, ...importantSections].join('\n');
    const importantTokens = estimateTokens(importantContent);
    
    // Si le contenu important est déjà trop grand, le compresser davantage
    if (importantTokens > maxTokens) {
      const ratio = maxTokens / importantTokens;
      const numToKeep = Math.floor((codeBlocks.length + importantSections.length) * ratio);
      const selectedContent = [...codeBlocks, ...importantSections]
        .slice(0, numToKeep)
        .join('\n');
      return `${selectedContent}\n[...contenu compressé...]`;
    }
    
    // Sinon, garder le contenu important et ajouter du contexte si possible
    const remainingTokens = maxTokens - importantTokens;
    const contextLength = Math.floor(remainingTokens * 8); // Approximation caractères/tokens
    
    return `${content.substring(0, contextLength)}\n${importantContent}\n[...reste du contenu omis...]`;
  };

  // Optimisation progressive
  while (currentTokenCount > availableTokens) {
    if (otherMessages.length > 0) {
      otherMessages.pop();
    } else if (userAssistantPairs.length > 1) {
      // Garder au moins une paire de messages
      userAssistantPairs.shift();
    } else {
      // Tronquer les messages restants si nécessaire
      const remainingPair = userAssistantPairs[0];
      if (remainingPair) {
        const [userMsg, assistantMsg] = remainingPair;
        const userContent = typeof userMsg.content === 'string' ? userMsg.content : JSON.stringify(userMsg.content);
        const assistantContent = typeof assistantMsg.content === 'string' ? assistantMsg.content : JSON.stringify(assistantMsg.content);

        userMsg.content = truncateContent(userContent, availableTokens * 0.4, minUserTokens);
        assistantMsg.content = truncateContent(assistantContent, availableTokens * 0.6, minAssistantTokens);
      }
    }

    // Reconstruire et réévaluer
    currentMessages = [
      ...systemMessages,
      ...otherMessages,
      ...userAssistantPairs.flat()
    ];
    currentTokenCount = estimateMessagesTokens(currentMessages as unknown as Message[]);
  }

  logger.info(`Optimisation terminée: ${currentTokenCount} tokens utilisés`);
  return currentMessages;
}

export async function streamText(props: {
  messages: Omit<Message, 'id'>[];
  env?: Env;
  options?: StreamingOptions;
  apiKeys?: Record<string, string>;
  files?: FileMap;
  providerSettings?: Record<string, IProviderSetting>;
  promptId?: string;
  contextOptimization?: boolean;
  contextFiles?: FileMap;
  summary?: string;
  messageSliceId?: number;
  customInstructions?: string; // Add parameter for custom instructions
}) {
  const {
    messages,
    env: serverEnv,
    options,
    apiKeys,
    files,
    providerSettings,
    promptId,
    contextOptimization,
    contextFiles,
    summary,
    customInstructions, // Extract custom instructions
  } = props;
  let currentModel = DEFAULT_MODEL;
  let currentProvider = DEFAULT_PROVIDER.name;
  let processedMessages = messages.map((message) => {
    if (message.role === 'user') {
      const { model, provider, content } = extractPropertiesFromMessage(message);
      currentModel = model;
      currentProvider = provider;

      return { ...message, content };
    } else if (message.role == 'assistant') {
      let content = message.content;
      content = content.replace(/<div class=\\"__boltThought__\\">.*?<\/div>/s, '');
      content = content.replace(/<think>.*?<\/think>/s, '');

      return { ...message, content };
    }

    return message;
  });

  const provider = PROVIDER_LIST.find((p) => p.name === currentProvider) || DEFAULT_PROVIDER;
  const staticModels = LLMManager.getInstance().getStaticModelListFromProvider(provider);
  let modelDetails = staticModels.find((m) => m.name === currentModel);

  if (!modelDetails) {
    const modelsList = [
      ...(provider.staticModels || []),
      ...(await LLMManager.getInstance().getModelListFromProvider(provider, {
        apiKeys,
        providerSettings,
        serverEnv: serverEnv as any,
      })),
    ];

    if (!modelsList.length) {
      throw new Error(`No models found for provider ${provider.name}`);
    }

    modelDetails = modelsList.find((m) => m.name === currentModel);

    if (!modelDetails) {
      // Fallback to first model
      logger.warn(
        `MODEL [${currentModel}] not found in provider [${provider.name}]. Falling back to first model. ${modelsList[0].name}`,
      );
      modelDetails = modelsList[0];
    }
  }

  const dynamicMaxTokens = modelDetails && modelDetails.maxTokenAllowed ? modelDetails.maxTokenAllowed : MAX_TOKENS;

  // Get system prompt with optimized token management
  let systemPrompt = PromptLibrary.getPropmtFromLibrary(promptId || 'optimized', {
    cwd: WORK_DIR,
    allowedHtmlElements: allowedHTMLElements,
    modificationTagName: MODIFICATIONS_TAG_NAME,
    customInstructions,
    supabase: {
      isConnected: options?.supabaseConnection?.isConnected || false,
      hasSelectedProject: options?.supabaseConnection?.hasSelectedProject || false,
      credentials: options?.supabaseConnection?.credentials || undefined,
    },
  }) ?? getSystemPrompt();

  // Optimize system prompt if it's too large
  const systemPromptTokens = estimateTokens(systemPrompt);
  if (systemPromptTokens > 6000) { // Set a reasonable threshold
    logger.warn(`System prompt is too large (${systemPromptTokens} tokens). Optimizing...`);
    systemPrompt = optimizeContextBuffer(systemPrompt, 30000); // More aggressive optimization
  }
// Use reasoning prompt for models that support reasoning when no specific prompt is requested
if (!promptId && modelDetails?.features?.reasoning) {
  systemPrompt =
    PromptLibrary.getPropmtFromLibrary('reasoning', {
      cwd: WORK_DIR,
      customInstructions,
      allowedHtmlElements: allowedHTMLElements,
      modificationTagName: MODIFICATIONS_TAG_NAME,
      supabase: {
        isConnected: options?.supabaseConnection?.isConnected || false,
        hasSelectedProject: options?.supabaseConnection?.hasSelectedProject || false,
        credentials: options?.supabaseConnection?.credentials || undefined,
      },
    }) ?? systemPrompt; // Fall back to the existing system prompt if reasoning prompt fails
}


  if (files && contextFiles && contextOptimization) {
<<<<<<< HEAD
    // Optimization: Only create context if there are files
    if (Object.keys(contextFiles).length > 0) {
      const codeContext = createFilesContext(contextFiles, true);
      const filePaths = getFilePaths(files);

 // Optimize context buffer if it's too large
 const optimizedCodeContext = optimizeContextBuffer(codeContext);

 systemPrompt = `${systemPrompt}Below are all the files present in the project:
---
${filePaths.join('\n')}
---

Below is the artifact containing the context loaded into context buffer for you to have knowledge of and might need changes to fullfill current user request.
CONTEXT BUFFER:
---
${optimizedCodeContext}
---
`;
}
=======
    const codeContext = createFilesContext(contextFiles, true);
    const filePaths = getFilePaths(files);
    
    // Ajouter des métriques de performance pour le cache
    const startTime = performance.now();
    
    systemPrompt = `${systemPrompt}
    Below are all the files present in the project:
    ---
    ${filePaths.join('\n')}
    ---
    
    Below is the artifact containing the context loaded into context buffer for you to have knowledge of and might need changes to fullfill current user request.
    CONTEXT BUFFER:
    ---
    ${codeContext}
    ---
    `;
    
>>>>>>> 8f57e34b
    if (summary) {
        // Optimize summary if it's too long
        const optimizedSummary =
        summary.length > 10000
          ? summary.substring(0, 5000) + '\n[Summary truncated...]\n' + summary.substring(summary.length - 5000)
          : summary;
      systemPrompt = `${systemPrompt}
<<<<<<< HEAD
below is the chat history till now
CHAT SUMMARY:
---
${optimizedSummary}
---
`;

      if (props.messageSliceId) {
        processedMessages = processedMessages.slice(props.messageSliceId);
      } else {
        const lastMessage = processedMessages.pop();

        if (lastMessage) {
          processedMessages = [lastMessage];
        }
=======
      below is the chat history till now
    CHAT SUMMARY:
    ---
    ${props.summary}
    ---
    `;
    
    if (props.messageSliceId) {
      processedMessages = processedMessages.slice(props.messageSliceId);
    } else {
      const lastMessage = processedMessages.pop();
    
      if (lastMessage) {
        processedMessages = [lastMessage];
>>>>>>> 8f57e34b
      }
    }
    }
    
    // Enregistrer les métriques de performance
    const endTime = performance.now();
    logger.debug(`Contexte chargé en ${(endTime - startTime).toFixed(2)}ms`);
  }

  logger.info(`Sending llm call to ${provider.name} with model ${modelDetails.name}`);

  // console.log(systemPrompt,processedMessages);

//   return await _streamText({
//     model: provider.getModelInstance({
//       model: modelDetails.name,
//       serverEnv,
//       apiKeys,
//       providerSettings,
//     }),
//     system: systemPrompt,
//     maxTokens: dynamicMaxTokens,
//     messages: convertToCoreMessages(processedMessages as any),
//     ...options,
//   });
// }
 // Store original messages for reference
 const originalMessages = [...messages];
 const hasMultimodalContent = originalMessages.some((msg) => Array.isArray(msg.content));
 // Create enhanced options with streaming improvements
 const enhancedOptions = {
  ...options,

  // Always enable smooth streaming by default with optimized parameters
  streamingGranularity: 'character',
  streamBatchSize: STREAM_BATCH_SIZE,
  streamBatchInterval: STREAM_BATCH_INTERVAL,

  // Optimize real-time processing
  buffering: false,
};

 try {
   if (hasMultimodalContent) {
     /*
      * For multimodal content, we need to preserve the original array structure
      * but make sure the roles are valid and content items are properly formatted
      */
     const multimodalMessages = originalMessages.map((msg) => ({
       role: msg.role === 'system' || msg.role === 'user' || msg.role === 'assistant' ? msg.role : 'user',
       content: Array.isArray(msg.content)
         ? msg.content.map((item) => {
             // Ensure each content item has the correct format
             if (typeof item === 'string') {
               return { type: 'text', text: item };
             }

             if (item && typeof item === 'object') {
               if (item.type === 'image' && item.image) {
                 return { type: 'image', image: item.image };
               }

               if (item.type === 'text') {
                 return { type: 'text', text: item.text || '' };
               }
             }

             // Default fallback for unknown formats
             return { type: 'text', text: String(item || '') };
           })
         : [{ type: 'text', text: typeof msg.content === 'string' ? msg.content : String(msg.content || '') }],
     }));
// Get model with middleware applied
const llmManager = LLMManager.getInstance();
const model = llmManager.getModelInstance({
  model: modelDetails.name,
  provider: provider.name,
  serverEnv,
  apiKeys,
  providerSettings,
});
 // Estimate tokens and truncate if needed to prevent context length errors
 const systemPromptTokens = estimateTokens(systemPrompt);
 const maxContextTokens = modelDetails.maxTokenAllowed || MAX_TOKENS;

 // Truncate messages if they exceed token limits
 const truncatedMessages = truncateMessagesToFitTokenLimit(
   multimodalMessages,
   systemPromptTokens,
   maxContextTokens,
 );

 logger.info(`Utilisation de ${truncatedMessages.length} messages sur ${multimodalMessages.length} après vérification des tokens`);
     return await _streamText({
      model,

       system: systemPrompt,
       maxTokens: dynamicMaxTokens,
       messages: truncatedMessages as any,
       ...enhancedOptions,
      });
   } else {
     // For non-multimodal content, we use the standard approach
     const normalizedTextMessages = processedMessages.map((msg) => ({
       role: msg.role === 'system' || msg.role === 'user' || msg.role === 'assistant' ? msg.role : 'user',
       content: typeof msg.content === 'string' ? msg.content : String(msg.content || ''),
     }));
// Get model with middleware applied
const llmManager = LLMManager.getInstance();
const model = llmManager.getModelInstance({
  model: modelDetails.name,
  provider: provider.name,
  serverEnv,
  apiKeys,
  providerSettings,
});
 // Estimate tokens and truncate if needed to prevent context length errors
 const systemPromptTokens = estimateTokens(systemPrompt);
 const maxContextTokens = modelDetails.maxTokenAllowed || MAX_TOKENS;

 // Truncate messages if they exceed token limits
 const truncatedMessages = truncateMessagesToFitTokenLimit(
   normalizedTextMessages,
   systemPromptTokens,
   maxContextTokens,
 );

 logger.info(
   `Utilisation de ${truncatedMessages.length} messages sur ${normalizedTextMessages.length} après vérification des tokens`,
 );

     return await _streamText({
      model,

       system: systemPrompt,
       maxTokens: dynamicMaxTokens,
       messages: convertToCoreMessages(truncatedMessages),
       ...enhancedOptions,
      });
   }
 } catch (error: any) {
   // Special handling for format errors
   if (error.message && error.message.includes('les messages doivent être un tableau de CoreMessage ou UIMessage')) {
     logger.warn('Erreur de format de message détectée, tentative de récupération avec un formatage explicite...');

     // Create properly formatted messages for all cases as a last resort
     const fallbackMessages = processedMessages.map((msg) => {
       // Determine text content with careful type handling
       let textContent = '';

       if (typeof msg.content === 'string') {
         textContent = msg.content;
       } else if (Array.isArray(msg.content)) {
         // Handle array content safely
         const contentArray = msg.content as any[];
         textContent = contentArray
           .map((contentItem) =>
             typeof contentItem === 'string'
               ? contentItem
               : contentItem?.text || contentItem?.image || String(contentItem || ''),
           )
           .join(' ');
       } else {
         textContent = String(msg.content || '');
       }

       return {
         role: msg.role === 'system' || msg.role === 'user' || msg.role === 'assistant' ? msg.role : 'user',
         content: [
           {
             type: 'text',
             text: textContent,
           },
         ],
       };
     });
     const fallbackModel = LLMManager.getInstance().getModelInstance({
      model: modelDetails.name,
      provider: provider.name,
      apiKeys,
      providerSettings,
      serverEnv: serverEnv as any,
    });
     // Try one more time with the fallback format
     return await _streamText({
      model: fallbackModel,

       system: systemPrompt,
       maxTokens: dynamicMaxTokens,
       messages: fallbackMessages as any,
       ...enhancedOptions,
      });
   }

   // If it's not a format error, re-throw the original error
   throw error;
 }
}<|MERGE_RESOLUTION|>--- conflicted
+++ resolved
@@ -356,97 +356,59 @@
     }) ?? systemPrompt; // Fall back to the existing system prompt if reasoning prompt fails
 }
 
-
-  if (files && contextFiles && contextOptimization) {
-<<<<<<< HEAD
-    // Optimization: Only create context if there are files
-    if (Object.keys(contextFiles).length > 0) {
-      const codeContext = createFilesContext(contextFiles, true);
-      const filePaths = getFilePaths(files);
-
- // Optimize context buffer if it's too large
- const optimizedCodeContext = optimizeContextBuffer(codeContext);
-
- systemPrompt = `${systemPrompt}Below are all the files present in the project:
+if (files && contextFiles && contextOptimization) {
+  // Performance metrics
+  const startTime = performance.now();
+  
+  // Optimization: Only create context if there are files
+  if (Object.keys(contextFiles).length > 0) {
+    const codeContext = createFilesContext(contextFiles, true);
+    const filePaths = getFilePaths(files);
+    
+    // Optimize context buffer if it's too large
+    const optimizedCodeContext = optimizeContextBuffer(codeContext);
+    
+    systemPrompt = `${systemPrompt}Below are all the files present in the project:
 ---
 ${filePaths.join('\n')}
 ---
-
 Below is the artifact containing the context loaded into context buffer for you to have knowledge of and might need changes to fullfill current user request.
 CONTEXT BUFFER:
 ---
 ${optimizedCodeContext}
 ---
 `;
-}
-=======
-    const codeContext = createFilesContext(contextFiles, true);
-    const filePaths = getFilePaths(files);
-    
-    // Ajouter des métriques de performance pour le cache
-    const startTime = performance.now();
+  }
+  
+  if (summary) {
+    // Optimize summary if it's too long
+    const optimizedSummary =
+      summary.length > 10000
+        ? summary.substring(0, 5000) + '\n[Summary truncated...]\n' + summary.substring(summary.length - 5000)
+        : summary;
     
     systemPrompt = `${systemPrompt}
-    Below are all the files present in the project:
-    ---
-    ${filePaths.join('\n')}
-    ---
-    
-    Below is the artifact containing the context loaded into context buffer for you to have knowledge of and might need changes to fullfill current user request.
-    CONTEXT BUFFER:
-    ---
-    ${codeContext}
-    ---
-    `;
-    
->>>>>>> 8f57e34b
-    if (summary) {
-        // Optimize summary if it's too long
-        const optimizedSummary =
-        summary.length > 10000
-          ? summary.substring(0, 5000) + '\n[Summary truncated...]\n' + summary.substring(summary.length - 5000)
-          : summary;
-      systemPrompt = `${systemPrompt}
-<<<<<<< HEAD
 below is the chat history till now
 CHAT SUMMARY:
 ---
 ${optimizedSummary}
 ---
 `;
-
-      if (props.messageSliceId) {
-        processedMessages = processedMessages.slice(props.messageSliceId);
-      } else {
-        const lastMessage = processedMessages.pop();
-
-        if (lastMessage) {
-          processedMessages = [lastMessage];
-        }
-=======
-      below is the chat history till now
-    CHAT SUMMARY:
-    ---
-    ${props.summary}
-    ---
-    `;
     
     if (props.messageSliceId) {
       processedMessages = processedMessages.slice(props.messageSliceId);
     } else {
       const lastMessage = processedMessages.pop();
-    
       if (lastMessage) {
         processedMessages = [lastMessage];
->>>>>>> 8f57e34b
       }
     }
-    }
-    
-    // Enregistrer les métriques de performance
-    const endTime = performance.now();
-    logger.debug(`Contexte chargé en ${(endTime - startTime).toFixed(2)}ms`);
-  }
+  }
+  
+  // Log performance metrics
+  const endTime = performance.now();
+  logger.debug(`Contexte chargé en ${(endTime - startTime).toFixed(2)}ms`);
+}
 
   logger.info(`Sending llm call to ${provider.name} with model ${modelDetails.name}`);
 
