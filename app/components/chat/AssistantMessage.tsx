<<<<<<< HEAD
import { memo, useState, useMemo } from 'react';
=======
import { memo, useState } from 'react';
>>>>>>> 6b9d9ea6
import { Markdown } from './Markdown';
import type { JSONValue } from 'ai';
import Popover from '~/components/ui/Popover';
import { workbenchStore } from '~/lib/stores/workbench';
import { WORK_DIR } from '~/utils/constants';

interface AssistantMessageProps {
  content: string;
  annotations?: JSONValue[];
}

function openArtifactInWorkbench(filePath: string) {
  filePath = normalizedFilePath(filePath);

  if (workbenchStore.currentView.get() !== 'code') {
    workbenchStore.currentView.set('code');
  }

  workbenchStore.setSelectedFile(`${WORK_DIR}/${filePath}`);
}

function normalizedFilePath(path: string) {
  let normalizedPath = path;

  if (normalizedPath.startsWith(WORK_DIR)) {
    normalizedPath = path.replace(WORK_DIR, '');
  }

  if (normalizedPath.startsWith('/')) {
    normalizedPath = normalizedPath.slice(1);
  }

  return normalizedPath;
}

export const AssistantMessage = memo(({ content, annotations }: AssistantMessageProps) => {
  const [isPopoverOpen, setIsPopoverOpen] = useState(false);
  const filteredAnnotations = (annotations?.filter(
    (annotation: JSONValue) => annotation && typeof annotation === 'object' && Object.keys(annotation).includes('type'),
  ) || []) as { type: string; value: any } & { [key: string]: any }[];
 // Use memoization to prevent unnecessary re-renders during streaming
 const memoizedContent = useMemo(() => content, [content]);

  let chatSummary: string | undefined = undefined;

  if (filteredAnnotations.find((annotation) => annotation.type === 'chatSummary')) {
    chatSummary = filteredAnnotations.find((annotation) => annotation.type === 'chatSummary')?.summary;
  }

  let codeContext: string[] | undefined = undefined;

  if (filteredAnnotations.find((annotation) => annotation.type === 'codeContext')) {
    codeContext = filteredAnnotations.find((annotation) => annotation.type === 'codeContext')?.files;
  }

  const usage: {
    completionTokens: number;
    promptTokens: number;
    totalTokens: number;
  } = filteredAnnotations.find((annotation) => annotation.type === 'usage')?.value;

  return (
    <div className="overflow-hidden w-full">
      <>
        <div className="flex gap-2 items-center text-sm text-bolt-elements-textSecondary mb-2">
          {(codeContext || chatSummary) && (
            <>
              <div 
                className="group flex items-center gap-1.5 px-2 py-1 rounded-md hover:bg-gray-800/50 cursor-pointer"
                onClick={() => setIsPopoverOpen(true)}
              >
                <div className="i-ph:info-fill text-blue-400/80 group-hover:text-blue-400" />
                <span className="text-xs text-gray-400 group-hover:text-gray-300">
                Contexte et résumé
                </span>
              </div>

              {isPopoverOpen && (
                <div 
                  className="fixed inset-0 bg-black/60 backdrop-blur-sm z-[9999] flex items-center"
                  onClick={() => setIsPopoverOpen(false)}
                  style={{ isolation: 'isolate' }}
                >
                  <div 
                    className="w-[600px] ml-4 mt-[-150px] bg-gray-900/95 rounded-xl shadow-2xl border border-gray-700/50 
                             animate-in slide-in-from-left duration-200 relative z-[10000]"
                    onClick={e => e.stopPropagation()}
                  >
                    <div className="flex items-center justify-between p-3 border-b border-gray-700/50">
                      <div className="flex items-center gap-2">
                        <div className="i-ph:window-fill text-gray-400" />
                        <h2 className="text-sm font-medium text-gray-200">Informations contextuelles</h2>
                      </div>
                      <button 
                        onClick={() => setIsPopoverOpen(false)}
                        className="p-1 hover:bg-gray-800 rounded-full transition-colors"
                      >
                        <div className="i-ph:x-bold w-4 h-4 text-gray-400" />
                      </button>
                    </div>

                    <div className="p-4 space-y-4 max-h-[80vh] overflow-y-auto custom-scrollbar">
                      {chatSummary && (
                        <div className="space-y-2">
                          <div className="flex items-center gap-2 text-sm text-gray-300">
                            <div className="i-ph:text-aa-fill text-blue-400" />
                            <h3 className="font-medium">Résumé</h3>
                          </div>
                          <div className="prose prose-sm prose-invert max-h-[300px] overflow-y-auto custom-scrollbar bg-gray-800/30 rounded-lg p-3">
                            <Markdown>{chatSummary}</Markdown>
                          </div>
                        </div>
                      )}
                      
                      {codeContext && (
                        <div className="space-y-2">
                          <div className="flex items-center justify-between">
                            <div className="flex items-center gap-2 text-sm text-gray-300">
                              <div className="i-ph:code-fill text-blue-400" />
                              <h3 className="font-medium">Fichiers référencés</h3>
                            </div>
                            <span className="text-xs text-gray-500">{codeContext.length} files</span>
                          </div>
                          <div className="flex flex-wrap gap-2 bg-gray-800/30 rounded-lg p-3">
                            {codeContext.map((x, index) => {
                              const normalized = normalizedFilePath(x);
                              return (
                                <code
                                  key={index}
                                  className="text-xs bg-blue-500/10 text-blue-400 px-2 py-1.5 rounded-md 
                                    hover:bg-blue-500/20 hover:text-blue-300 cursor-pointer transition-all
                                    flex items-center gap-1.5 group"
                                  onClick={(e) => {
                                    e.preventDefault();
                                    e.stopPropagation();
                                    openArtifactInWorkbench(normalized);
                                  }}
                                >
                                  <div className="i-ph:file-code group-hover:scale-110 transition-transform" />
                                  {normalized}
                                </code>
                              );
                            })}
                          </div>
                        </div>
                      )}
                    </div>
                  </div>
                </div>
              )}
            </>
          )}
          {usage && (
            <div>
              Tokens: {usage.totalTokens} (prompt: {usage.promptTokens}, completion: {usage.completionTokens})
            </div>
          )}
        </div>
      </>
      <Markdown html>{memoizedContent}</Markdown>
    </div>
  );
});<|MERGE_RESOLUTION|>--- conflicted
+++ resolved
@@ -1,8 +1,5 @@
-<<<<<<< HEAD
 import { memo, useState, useMemo } from 'react';
-=======
-import { memo, useState } from 'react';
->>>>>>> 6b9d9ea6
+
 import { Markdown } from './Markdown';
 import type { JSONValue } from 'ai';
 import Popover from '~/components/ui/Popover';
