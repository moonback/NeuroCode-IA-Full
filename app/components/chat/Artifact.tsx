--- conflicted
+++ resolved
@@ -8,10 +8,7 @@
 import { classNames } from '~/utils/classNames';
 import { cubicEasingFn } from '~/utils/easings';
 import { WORK_DIR } from '~/utils/constants';
-<<<<<<< HEAD
 import { createScopedLogger } from '~/utils/logger';
-=======
->>>>>>> 57b054c9
 
 const highlighterOptions = {
   langs: ['shell', 'javascript', 'typescript', 'json', 'html', 'css', 'python', 'go', 'rust'],
@@ -67,32 +64,6 @@
   }, [actions]);
 
   return (
-<<<<<<< HEAD
-    <div className="artifact border border-bolt-elements-borderColor flex flex-col overflow-hidden rounded-lg w-full transition-border duration-150">
-      <div className="flex">
-        <button
-          className="flex items-stretch bg-bolt-elements-artifacts-background hover:bg-bolt-elements-artifacts-backgroundHover w-full overflow-hidden"
-          onClick={() => {
-            const showWorkbench = workbenchStore.showWorkbench.get();
-            workbenchStore.showWorkbench.set(!showWorkbench);
-          }}
-        >
-          {artifact.type == 'bundled' && (
-            <>
-              <div className="p-4">
-                {allActionFinished ? (
-                  <div className={'i-ph:files-light'} style={{ fontSize: '2rem' }}></div>
-                ) : (
-                  <div className={'i-svg-spinners:90-ring-with-bg'} style={{ fontSize: '2rem' }}></div>
-                )}
-              </div>
-              <div className="bg-bolt-elements-artifacts-borderColor w-[1px]" />
-            </>
-          )}
-          <div className="px-5 p-3.5 w-full text-left">
-            <div className="w-full text-bolt-elements-textPrimary font-medium leading-5 text-sm">{artifact?.title}</div>
-            <div className="w-full w-full text-bolt-elements-textSecondary text-xs mt-0.5">Click to open Workbench</div>
-=======
     <>
       <div className="artifact border border-bolt-elements-borderColor flex flex-col overflow-hidden rounded-lg w-full transition-border duration-150">
         <div className="flex">
@@ -103,13 +74,23 @@
               workbenchStore.showWorkbench.set(!showWorkbench);
             }}
           >
+            {artifact.type == 'bundled' && (
+              <>
+                <div className="p-4">
+                  {allActionFinished ? (
+                    <div className={'i-ph:files-light'} style={{ fontSize: '2rem' }}></div>
+                  ) : (
+                    <div className={'i-svg-spinners:90-ring-with-bg'} style={{ fontSize: '2rem' }}></div>
+                  )}
+                </div>
+                <div className="bg-bolt-elements-artifacts-borderColor w-[1px]" />
+              </>
+            )}
             <div className="px-5 p-3.5 w-full text-left">
               <div className="w-full text-bolt-elements-textPrimary font-medium leading-5 text-sm">
                 {artifact.type === 'bundled' ? 'Setup Project' : artifact?.title}
               </div>
-              <div className="w-full w-full text-bolt-elements-textSecondary text-xs mt-0.5">
-                Click to open Workbench
-              </div>
+              <div className="w-full w-full text-bolt-elements-textSecondary text-xs mt-0.5">Click to open Workbench</div>
             </div>
           </button>
           {artifact.type !== 'bundled' && <div className="bg-bolt-elements-artifacts-borderColor w-[1px]" />}
@@ -140,7 +121,6 @@
               )}
             </div>
             <div className="text-bolt-elements-textPrimary font-medium leading-5 text-sm">Create initial files</div>
->>>>>>> 57b054c9
           </div>
         )}
         <AnimatePresence>
