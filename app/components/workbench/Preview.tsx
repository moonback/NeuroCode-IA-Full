import { memo, useCallback, useEffect, useRef, useState } from 'react';
import { useStore } from '@nanostores/react';
import { IconButton } from '~/components/ui/IconButton';
import { workbenchStore } from '~/lib/stores/workbench';
import { PortDropdown } from './PortDropdown';
import { ScreenshotSelector } from './ScreenshotSelector';
import { FiCornerDownRight } from 'react-icons/fi';

type ResizeSide = 'left' | 'right' | null;

interface WindowSize {
  name: string;
  width: number;
  height: number;
  icon: string;
  hasFrame?: boolean;
  frameType?: 'mobile' | 'tablet' | 'laptop' | 'desktop';
}

interface PreviewProps {
  source?: string;
  startingLine?: number;
  onJumpToLine?: (line: number) => void;
}

const WINDOW_SIZES: WindowSize[] = [
  { name: 'iPhone SE', width: 375, height: 667, icon: 'i-ph:device-mobile', hasFrame: true, frameType: 'mobile' },
  { name: 'iPhone 12/13', width: 390, height: 844, icon: 'i-ph:device-mobile', hasFrame: true, frameType: 'mobile' },
  {
    name: 'iPhone 12/13 Pro Max',
    width: 428,
    height: 926,
    icon: 'i-ph:device-mobile',
    hasFrame: true,
    frameType: 'mobile',
  },
  { name: 'iPad Mini', width: 768, height: 1024, icon: 'i-ph:device-tablet', hasFrame: true, frameType: 'tablet' },
  { name: 'iPad Air', width: 820, height: 1180, icon: 'i-ph:device-tablet', hasFrame: true, frameType: 'tablet' },
  { name: 'iPad Pro 11"', width: 834, height: 1194, icon: 'i-ph:device-tablet', hasFrame: true, frameType: 'tablet' },
  {
    name: 'iPad Pro 12.9"',
    width: 1024,
    height: 1366,
    icon: 'i-ph:device-tablet',
    hasFrame: true,
    frameType: 'tablet',
  },
  { name: 'Small Laptop', width: 1280, height: 800, icon: 'i-ph:laptop', hasFrame: true, frameType: 'laptop' },
  { name: 'Laptop', width: 1366, height: 768, icon: 'i-ph:laptop', hasFrame: true, frameType: 'laptop' },
  { name: 'Large Laptop', width: 1440, height: 900, icon: 'i-ph:laptop', hasFrame: true, frameType: 'laptop' },
  { name: 'Desktop', width: 1920, height: 1080, icon: 'i-ph:monitor', hasFrame: true, frameType: 'desktop' },
  { name: '4K Display', width: 3840, height: 2160, icon: 'i-ph:monitor', hasFrame: true, frameType: 'desktop' },
];

export const Preview = memo(({ source, startingLine, onJumpToLine }: PreviewProps) => {
  const iframeRef = useRef<HTMLIFrameElement>(null);
  const containerRef = useRef<HTMLDivElement>(null);
  const inputRef = useRef<HTMLInputElement>(null);

  const [activePreviewIndex, setActivePreviewIndex] = useState(0);
  const [isPortDropdownOpen, setIsPortDropdownOpen] = useState(false);
  const [isFullscreen, setIsFullscreen] = useState(false);
  const [isPreviewOnly, setIsPreviewOnly] = useState(false);
  const hasSelectedPreview = useRef(false);
  const previews = useStore(workbenchStore.previews);
  const activePreview = previews[activePreviewIndex];

  const [url, setUrl] = useState('');
  const [iframeUrl, setIframeUrl] = useState<string | undefined>();
  const [isSelectionMode, setIsSelectionMode] = useState(false);

  // Toggle between responsive mode and device mode
  const [isDeviceModeOn, setIsDeviceModeOn] = useState(false);

  // Use percentage for width
  const [widthPercent, setWidthPercent] = useState<number>(37.5);
  const [currentWidth, setCurrentWidth] = useState<number>(0);

  const resizingState = useRef({
    isResizing: false,
    side: null as ResizeSide,
    startX: 0,
    startWidthPercent: 37.5,
    windowWidth: window.innerWidth,
    pointerId: null as number | null,
  });

  // Reduce scaling factor to make resizing less sensitive
  const SCALING_FACTOR = 1;

  const [isWindowSizeDropdownOpen, setIsWindowSizeDropdownOpen] = useState(false);
  const [selectedWindowSize, setSelectedWindowSize] = useState<WindowSize>(WINDOW_SIZES[0]);
  const [isLandscape, setIsLandscape] = useState(false);
  const [showDeviceFrame, setShowDeviceFrame] = useState(true);
  const [showDeviceFrameInPreview, setShowDeviceFrameInPreview] = useState(false);

  useEffect(() => {
    if (!activePreview) {
      setUrl('');
      setIframeUrl(undefined);

      return;
    }

    const { baseUrl } = activePreview;
    setUrl(baseUrl);
    setIframeUrl(baseUrl);
  }, [activePreview]);

  const validateUrl = useCallback(
    (value: string) => {
      if (!activePreview) {
        return false;
      }

      const { baseUrl } = activePreview;

      if (value === baseUrl) {
        return true;
      } else if (value.startsWith(baseUrl)) {
        return ['/', '?', '#'].includes(value.charAt(baseUrl.length));
      }

      return false;
    },
    [activePreview],
  );

  const findMinPortIndex = useCallback(
    (minIndex: number, preview: { port: number }, index: number, array: { port: number }[]) => {
      return preview.port < array[minIndex].port ? index : minIndex;
    },
    [],
  );

  useEffect(() => {
    if (previews.length > 1 && !hasSelectedPreview.current) {
      const minPortIndex = previews.reduce(findMinPortIndex, 0);
      setActivePreviewIndex(minPortIndex);
    }
  }, [previews, findMinPortIndex]);

  const reloadPreview = () => {
    if (iframeRef.current) {
      iframeRef.current.src = iframeRef.current.src;
    }
  };

  const toggleFullscreen = async () => {
    if (!isFullscreen && containerRef.current) {
      await containerRef.current.requestFullscreen();
    } else if (document.fullscreenElement) {
      await document.exitFullscreen();
    }
  };

  useEffect(() => {
    const handleFullscreenChange = () => {
      setIsFullscreen(!!document.fullscreenElement);
    };

    document.addEventListener('fullscreenchange', handleFullscreenChange);

    return () => {
      document.removeEventListener('fullscreenchange', handleFullscreenChange);
    };
  }, []);

  const toggleDeviceMode = () => {
    setIsDeviceModeOn((prev) => !prev);
  };

  const startResizing = (e: React.PointerEvent, side: ResizeSide) => {
    if (!isDeviceModeOn) {
      return;
    }

    const target = e.currentTarget as HTMLElement;
    target.setPointerCapture(e.pointerId);

    document.body.style.userSelect = 'none';
    document.body.style.cursor = 'ew-resize';

    resizingState.current = {
      isResizing: true,
      side,
      startX: e.clientX,
      startWidthPercent: widthPercent,
      windowWidth: window.innerWidth,
      pointerId: e.pointerId,
    };
  };

  const ResizeHandle = ({ side }: { side: ResizeSide }) => {
    if (!side) {
      return null;
    }

    return (
      <div
        className={`resize-handle-${side}`}
        onPointerDown={(e) => startResizing(e, side)}
        style={{
          position: 'absolute',
          top: 0,
          ...(side === 'left' ? { left: 0, marginLeft: '-7px' } : { right: 0, marginRight: '-7px' }),
          width: '15px',
          height: '100%',
          cursor: 'ew-resize',
          background: 'var(--bolt-elements-background-depth-4, rgba(0,0,0,.3))',
          display: 'flex',
          alignItems: 'center',
          justifyContent: 'center',
          transition: 'background 0.2s',
          userSelect: 'none',
          touchAction: 'none',
          zIndex: 10,
        }}
        onMouseOver={(e) =>
          (e.currentTarget.style.background = 'var(--bolt-elements-background-depth-4, rgba(0,0,0,.3))')
        }
        onMouseOut={(e) =>
          (e.currentTarget.style.background = 'var(--bolt-elements-background-depth-3, rgba(0,0,0,.15))')
        }
        title="Drag to resize width"
      >
        <GripIcon />
      </div>
    );
  };

  useEffect(() => {
    // Skip if not in device mode
    if (!isDeviceModeOn) {
      return;
    }

    const handlePointerMove = (e: PointerEvent) => {
      const state = resizingState.current;

      if (!state.isResizing || e.pointerId !== state.pointerId) {
        return;
      }

      const dx = e.clientX - state.startX;
      const dxPercent = (dx / state.windowWidth) * 100 * SCALING_FACTOR;

      let newWidthPercent = state.startWidthPercent;

      if (state.side === 'right') {
        newWidthPercent = state.startWidthPercent + dxPercent;
      } else if (state.side === 'left') {
        newWidthPercent = state.startWidthPercent - dxPercent;
      }

      // Limit width percentage between 10% and 90%
      newWidthPercent = Math.max(10, Math.min(newWidthPercent, 90));

      // Force a synchronous update to ensure the UI reflects the change immediately
      setWidthPercent(newWidthPercent);

      // Calculate and update the actual pixel width
      if (containerRef.current) {
        const containerWidth = containerRef.current.clientWidth;
        const newWidth = Math.round((containerWidth * newWidthPercent) / 100);
        setCurrentWidth(newWidth);

        // Apply the width directly to the container for immediate feedback
        const previewContainer = containerRef.current.querySelector('div[style*="width"]');

        if (previewContainer) {
          (previewContainer as HTMLElement).style.width = `${newWidthPercent}%`;
        }
      }
    };

    const handlePointerUp = (e: PointerEvent) => {
      const state = resizingState.current;

      if (!state.isResizing || e.pointerId !== state.pointerId) {
        return;
      }

      // Find all resize handles
      const handles = document.querySelectorAll('.resize-handle-left, .resize-handle-right');

      // Release pointer capture from any handle that has it
      handles.forEach((handle) => {
        if ((handle as HTMLElement).hasPointerCapture?.(e.pointerId)) {
          (handle as HTMLElement).releasePointerCapture(e.pointerId);
        }
      });

      // Reset state
      resizingState.current = {
        ...resizingState.current,
        isResizing: false,
        side: null,
        pointerId: null,
      };

      document.body.style.userSelect = '';
      document.body.style.cursor = '';
    };

    // Add event listeners
    document.addEventListener('pointermove', handlePointerMove, { passive: false });
    document.addEventListener('pointerup', handlePointerUp);
    document.addEventListener('pointercancel', handlePointerUp);

    // Define cleanup function
    function cleanupResizeListeners() {
      document.removeEventListener('pointermove', handlePointerMove);
      document.removeEventListener('pointerup', handlePointerUp);
      document.removeEventListener('pointercancel', handlePointerUp);

      // Release any lingering pointer captures
      if (resizingState.current.pointerId !== null) {
        const handles = document.querySelectorAll('.resize-handle-left, .resize-handle-right');
        handles.forEach((handle) => {
          if ((handle as HTMLElement).hasPointerCapture?.(resizingState.current.pointerId!)) {
            (handle as HTMLElement).releasePointerCapture(resizingState.current.pointerId!);
          }
        });

        // Reset state
        resizingState.current = {
          ...resizingState.current,
          isResizing: false,
          side: null,
          pointerId: null,
        };

        document.body.style.userSelect = '';
        document.body.style.cursor = '';
      }
    }

    // Return the cleanup function
    // eslint-disable-next-line consistent-return
    return cleanupResizeListeners;
  }, [isDeviceModeOn, SCALING_FACTOR]);

  useEffect(() => {
    const handleWindowResize = () => {
      // Update the window width in the resizing state
      resizingState.current.windowWidth = window.innerWidth;

      // Update the current width in pixels
      if (containerRef.current && isDeviceModeOn) {
        const containerWidth = containerRef.current.clientWidth;
        setCurrentWidth(Math.round((containerWidth * widthPercent) / 100));
      }
    };

    window.addEventListener('resize', handleWindowResize);

    // Initial calculation of current width
    if (containerRef.current && isDeviceModeOn) {
      const containerWidth = containerRef.current.clientWidth;
      setCurrentWidth(Math.round((containerWidth * widthPercent) / 100));
    }

    return () => {
      window.removeEventListener('resize', handleWindowResize);
    };
  }, [isDeviceModeOn, widthPercent]);

  // Update current width when device mode is toggled
  useEffect(() => {
    if (containerRef.current && isDeviceModeOn) {
      const containerWidth = containerRef.current.clientWidth;
      setCurrentWidth(Math.round((containerWidth * widthPercent) / 100));
    }
  }, [isDeviceModeOn]);

  const GripIcon = () => (
    <div
      style={{
        display: 'flex',
        justifyContent: 'center',
        alignItems: 'center',
        height: '100%',
        pointerEvents: 'none',
      }}
    >
      <div
        style={{
          color: 'var(--bolt-elements-textSecondary, rgba(0,0,0,0.5))',
          fontSize: '10px',
          lineHeight: '5px',
          userSelect: 'none',
          marginLeft: '1px',
        }}
      >
        ••• •••
      </div>
    </div>
  );

  const openInNewWindow = (size: WindowSize) => {
    if (activePreview?.baseUrl) {
      const match = activePreview.baseUrl.match(/^https?:\/\/([^.]+)\.local-credentialless\.webcontainer-api\.io/);

      if (match) {
        const previewId = match[1];
        const previewUrl = `/webcontainer/preview/${previewId}`;

        // Adjust dimensions for landscape mode if applicable
        let width = size.width;
        let height = size.height;

        if (isLandscape && (size.frameType === 'mobile' || size.frameType === 'tablet')) {
          // Swap width and height for landscape mode
          width = size.height;
          height = size.width;
        }

        // Create a window with device frame if enabled
        if (showDeviceFrame && size.hasFrame) {
          // Calculate frame dimensions
          const frameWidth = size.frameType === 'mobile' ? (isLandscape ? 120 : 40) : 60; // Width padding on each side
          const frameHeight = size.frameType === 'mobile' ? (isLandscape ? 80 : 80) : isLandscape ? 60 : 100; // Height padding on top and bottom

          // Create a window with the correct dimensions first
          const newWindow = window.open(
            '',
            '_blank',
            `width=${width + frameWidth},height=${height + frameHeight + 40},menubar=no,toolbar=no,location=no,status=no`,
          );

          if (!newWindow) {
            console.error('Failed to open new window');
            return;
          }

          // Create the HTML content for the frame
          const frameColor = getFrameColor();
          const frameRadius = size.frameType === 'mobile' ? '36px' : '20px';
          const framePadding =
            size.frameType === 'mobile'
              ? isLandscape
                ? '40px 60px'
                : '40px 20px'
              : isLandscape
                ? '30px 50px'
                : '50px 30px';

          // Position notch and home button based on orientation
          const notchTop = isLandscape ? '50%' : '20px';
          const notchLeft = isLandscape ? '30px' : '50%';
          const notchTransform = isLandscape ? 'translateY(-50%)' : 'translateX(-50%)';
          const notchWidth = isLandscape ? '8px' : size.frameType === 'mobile' ? '60px' : '80px';
          const notchHeight = isLandscape ? (size.frameType === 'mobile' ? '60px' : '80px') : '8px';

          const homeBottom = isLandscape ? '50%' : '15px';
          const homeRight = isLandscape ? '30px' : '50%';
          const homeTransform = isLandscape ? 'translateY(50%)' : 'translateX(50%)';
          const homeWidth = isLandscape ? '4px' : '40px';
          const homeHeight = isLandscape ? '40px' : '4px';

          // Create HTML content for the wrapper page
          const htmlContent = `
            <!DOCTYPE html>
            <html>
            <head>
              <meta charset="utf-8">
              <title>${size.name} Preview</title>
              <style>
                body {
                  margin: 0;
                  padding: 0;
                  display: flex;
                  justify-content: center;
                  align-items: center;
                  height: 100vh;
                  background: #f0f0f0;
                  overflow: hidden;
                  font-family: -apple-system, BlinkMacSystemFont, "Segoe UI", Roboto, Helvetica, Arial, sans-serif;
                }
                
                .device-container {
                  position: relative;
                }
                
                .device-name {
                  position: absolute;
                  top: -30px;
                  left: 0;
                  right: 0;
                  text-align: center;
                  font-size: 14px;
                  color: #333;
                }
                
                .device-frame {
                  position: relative;
                  border-radius: ${frameRadius};
                  background: ${frameColor};
                  padding: ${framePadding};
                  box-shadow: 0 10px 30px rgba(0,0,0,0.2);
                  overflow: hidden;
                }
                
                /* Notch */
                .device-frame:before {
                  content: '';
                  position: absolute;
                  top: ${notchTop};
                  left: ${notchLeft};
                  transform: ${notchTransform};
                  width: ${notchWidth};
                  height: ${notchHeight};
                  background: #333;
                  border-radius: 4px;
                  z-index: 2;
                }
                
                /* Home button */
                .device-frame:after {
                  content: '';
                  position: absolute;
                  bottom: ${homeBottom};
                  right: ${homeRight};
                  transform: ${homeTransform};
                  width: ${homeWidth};
                  height: ${homeHeight};
                  background: #333;
                  border-radius: 50%;
                  z-index: 2;
                }
                
                iframe {
                  border: none;
                  width: ${width}px;
                  height: ${height}px;
                  background: white;
                  display: block;
                }
              </style>
            </head>
            <body>
              <div class="device-container">
                <div class="device-name">${size.name} ${isLandscape ? '(Landscape)' : '(Portrait)'}</div>
                <div class="device-frame">
                  <iframe src="${previewUrl}" sandbox="allow-scripts allow-forms allow-popups allow-modals allow-storage-access-by-user-activation allow-same-origin" allow="cross-origin-isolated"></iframe>
                </div>
              </div>
            </body>
            </html>
          `;

          // Write the HTML content to the new window
          newWindow.document.open();
          newWindow.document.write(htmlContent);
          newWindow.document.close();
        } else {
          // Standard window without frame
          const newWindow = window.open(
            previewUrl,
            '_blank',
            `width=${width},height=${height},menubar=no,toolbar=no,location=no,status=no`,
          );

          if (newWindow) {
            newWindow.focus();
          }
        }
      } else {
        console.warn('[Preview] Invalid WebContainer URL:', activePreview.baseUrl);
      }
    }
  };

  // Function to get the correct frame padding based on orientation
  const getFramePadding = useCallback(() => {
    if (!selectedWindowSize) {
      return '40px 20px';
    }

    const isMobile = selectedWindowSize.frameType === 'mobile';

    if (isLandscape) {
      // Increase horizontal padding in landscape mode to ensure full device frame is visible
      return isMobile ? '40px 60px' : '30px 50px';
    }

    return isMobile ? '40px 20px' : '50px 30px';
  }, [isLandscape, selectedWindowSize]);

  // Function to get the scale factor for the device frame
  const getDeviceScale = useCallback(() => {
    // Always return 1 to ensure the device frame is shown at its exact size
    return 1;
  }, [isLandscape, selectedWindowSize, widthPercent]);

  // Update the device scale when needed
  useEffect(() => {
    /*
     * Intentionally disabled - we want to maintain scale of 1
     * No dynamic scaling to ensure device frame matches external window exactly
     */
    // Intentionally empty cleanup function - no cleanup needed
    return () => {
<<<<<<< HEAD
      // Cleanup function intentionally left empty to maintain fixed scale
    };
  }, [isDeviceModeOn, showDeviceFrameInPreview, getDeviceScale, isLandscape, selectedWindowSize]);
=======
      // No cleanup needed
    };
     }, [isDeviceModeOn, showDeviceFrameInPreview, getDeviceScale, isLandscape, selectedWindowSize]);
>>>>>>> a7268a9d

  // Function to get the frame color based on dark mode
  const getFrameColor = useCallback(() => {
    // Check if the document has a dark class or data-theme="dark"
    const isDarkMode =
      document.documentElement.classList.contains('dark') ||
      document.documentElement.getAttribute('data-theme') === 'dark' ||
      window.matchMedia('(prefers-color-scheme: dark)').matches;

    // Return a darker color for light mode, lighter color for dark mode
    return isDarkMode ? '#555' : '#111';
  }, []);

  // Effect to handle color scheme changes
  useEffect(() => {
    const darkModeMediaQuery = window.matchMedia('(prefers-color-scheme: dark)');

    const handleColorSchemeChange = () => {
      // Force a re-render when color scheme changes
      if (showDeviceFrameInPreview) {
        setShowDeviceFrameInPreview(true);
      }
    };

    darkModeMediaQuery.addEventListener('change', handleColorSchemeChange);

    return () => {
      darkModeMediaQuery.removeEventListener('change', handleColorSchemeChange);
    };
  }, [showDeviceFrameInPreview]);

  return (
    <div
      ref={containerRef}
      className={`w-full h-full flex flex-col relative ${isPreviewOnly ? 'fixed inset-0 z-50 bg-white' : ''}`}
    >
      {isPortDropdownOpen && (
        <div className="z-iframe-overlay w-full h-full absolute" onClick={() => setIsPortDropdownOpen(false)} />
      )}
      <div className="bg-bolt-elements-background-depth-2 p-2 flex items-center gap-2">
        <div className="flex items-center gap-2">
          <IconButton icon="i-ph:arrow-clockwise" onClick={reloadPreview} />
          <IconButton
            icon="i-ph:selection"
            onClick={() => setIsSelectionMode(!isSelectionMode)}
            className={isSelectionMode ? 'bg-bolt-elements-background-depth-3' : ''}
          />
        </div>

        <div className="flex-grow flex items-center gap-1 bg-bolt-elements-preview-addressBar-background border border-bolt-elements-borderColor text-bolt-elements-preview-addressBar-text rounded-full px-3 py-1 text-sm hover:bg-bolt-elements-preview-addressBar-backgroundHover hover:focus-within:bg-bolt-elements-preview-addressBar-backgroundActive focus-within:bg-bolt-elements-preview-addressBar-backgroundActive focus-within-border-bolt-elements-borderColorActive focus-within:text-bolt-elements-preview-addressBar-textActive">
          <input
            title="URL"
            ref={inputRef}
            className="w-full bg-transparent outline-none"
            type="text"
            value={url}
            onChange={(event) => {
              setUrl(event.target.value);
            }}
            onKeyDown={(event) => {
              if (event.key === 'Enter' && validateUrl(url)) {
                setIframeUrl(url);

                if (inputRef.current) {
                  inputRef.current.blur();
                }
              }
            }}
          />
        </div>

        <div className="flex items-center gap-2">
          {previews.length > 1 && (
            <PortDropdown
              activePreviewIndex={activePreviewIndex}
              setActivePreviewIndex={setActivePreviewIndex}
              isDropdownOpen={isPortDropdownOpen}
              setHasSelectedPreview={(value) => (hasSelectedPreview.current = value)}
              setIsDropdownOpen={setIsPortDropdownOpen}
              previews={previews}
            />
          )}

          <IconButton
            icon="i-ph:devices"
            onClick={toggleDeviceMode}
            title={isDeviceModeOn ? 'Switch to Responsive Mode' : 'Switch to Device Mode'}
          />

          {isDeviceModeOn && (
            <>
              <IconButton
                icon="i-ph:rotate-right"
                onClick={() => setIsLandscape(!isLandscape)}
                title={isLandscape ? 'Switch to Portrait' : 'Switch to Landscape'}
              />
              <IconButton
                icon={showDeviceFrameInPreview ? 'i-ph:device-mobile' : 'i-ph:device-mobile-slash'}
                onClick={() => setShowDeviceFrameInPreview(!showDeviceFrameInPreview)}
                title={showDeviceFrameInPreview ? 'Hide Device Frame' : 'Show Device Frame'}
              />
            </>
          )}

          <IconButton
            icon="i-ph:layout-light"
            onClick={() => setIsPreviewOnly(!isPreviewOnly)}
            title={isPreviewOnly ? 'Show Full Interface' : 'Show Preview Only'}
          />

          <IconButton
            icon={isFullscreen ? 'i-ph:arrows-in' : 'i-ph:arrows-out'}
            onClick={toggleFullscreen}
            title={isFullscreen ? 'Exit Full Screen' : 'Full Screen'}
          />

          <div className="flex items-center relative">
            <IconButton
              icon="i-ph:arrow-square-out"
              onClick={() => openInNewWindow(selectedWindowSize)}
              title={`Open Preview in ${selectedWindowSize.name} Window`}
            />
            <IconButton
              icon="i-ph:caret-down"
              onClick={() => setIsWindowSizeDropdownOpen(!isWindowSizeDropdownOpen)}
              className="ml-1"
              title="Select Window Size"
            />

            {isWindowSizeDropdownOpen && (
              <>
                <div className="fixed inset-0 z-50" onClick={() => setIsWindowSizeDropdownOpen(false)} />
                <div className="absolute right-0 top-full mt-2 z-50 min-w-[240px] max-h-[400px] overflow-y-auto bg-white dark:bg-black rounded-xl shadow-2xl border border-[#E5E7EB] dark:border-[rgba(255,255,255,0.1)] overflow-hidden">
                  <div className="p-3 border-b border-[#E5E7EB] dark:border-[rgba(255,255,255,0.1)]">
                    <div className="flex items-center justify-between mb-2">
                      <span className="text-sm font-medium text-[#111827] dark:text-gray-300">Device Options</span>
                    </div>
                    <div className="flex flex-col gap-2">
                      <div className="flex items-center justify-between">
                        <span className="text-xs text-[#6B7280] dark:text-gray-400">Show Device Frame</span>
                        <button
                          className={`w-10 h-5 rounded-full transition-colors duration-200 ${
                            showDeviceFrame ? 'bg-[#6D28D9]' : 'bg-gray-300 dark:bg-gray-700'
                          } relative`}
                          onClick={(e) => {
                            e.stopPropagation();
                            setShowDeviceFrame(!showDeviceFrame);
                          }}
                        >
                          <span
                            className={`absolute top-0.5 left-0.5 w-4 h-4 rounded-full bg-white transition-transform duration-200 ${
                              showDeviceFrame ? 'transform translate-x-5' : ''
                            }`}
                          />
                        </button>
                      </div>
                      <div className="flex items-center justify-between">
                        <span className="text-xs text-[#6B7280] dark:text-gray-400">Landscape Mode</span>
                        <button
                          className={`w-10 h-5 rounded-full transition-colors duration-200 ${
                            isLandscape ? 'bg-[#6D28D9]' : 'bg-gray-300 dark:bg-gray-700'
                          } relative`}
                          onClick={(e) => {
                            e.stopPropagation();
                            setIsLandscape(!isLandscape);
                          }}
                        >
                          <span
                            className={`absolute top-0.5 left-0.5 w-4 h-4 rounded-full bg-white transition-transform duration-200 ${
                              isLandscape ? 'transform translate-x-5' : ''
                            }`}
                          />
                        </button>
                      </div>
                    </div>
                  </div>
                  {WINDOW_SIZES.map((size) => (
                    <button
                      key={size.name}
                      className="w-full px-4 py-3.5 text-left text-[#111827] dark:text-gray-300 text-sm whitespace-nowrap flex items-center gap-3 group hover:bg-[#F5EEFF] dark:hover:bg-gray-900 bg-white dark:bg-black"
                      onClick={() => {
                        setSelectedWindowSize(size);
                        setIsWindowSizeDropdownOpen(false);
                        openInNewWindow(size);
                      }}
                    >
                      <div
                        className={`${size.icon} w-5 h-5 text-[#6B7280] dark:text-gray-400 group-hover:text-[#6D28D9] dark:group-hover:text-[#6D28D9] transition-colors duration-200`}
                      />
                      <div className="flex-grow flex flex-col">
                        <span className="font-medium group-hover:text-[#6D28D9] dark:group-hover:text-[#6D28D9] transition-colors duration-200">
                          {size.name}
                        </span>
                        <span className="text-xs text-[#6B7280] dark:text-gray-400 group-hover:text-[#6D28D9] dark:group-hover:text-[#6D28D9] transition-colors duration-200">
                          {isLandscape && (size.frameType === 'mobile' || size.frameType === 'tablet')
                            ? `${size.height} × ${size.width}`
                            : `${size.width} × ${size.height}`}
                          {size.hasFrame && showDeviceFrame ? ' (with frame)' : ''}
                        </span>
                      </div>
                      {selectedWindowSize.name === size.name && (
                        <div className="text-[#6D28D9] dark:text-[#6D28D9]">
                          <svg
                            xmlns="http://www.w3.org/2000/svg"
                            width="16"
                            height="16"
                            viewBox="0 0 24 24"
                            fill="none"
                            stroke="currentColor"
                            strokeWidth="2"
                            strokeLinecap="round"
                            strokeLinejoin="round"
                          >
                            <polyline points="20 6 9 17 4 12"></polyline>
                          </svg>
                        </div>
                      )}
                    </button>
                  ))}
                </div>
              </>
            )}
          </div>
        </div>
      </div>

      <div className="flex-1 border-t border-bolt-elements-borderColor flex justify-center items-center overflow-auto">
        <div
          style={{
            width: isDeviceModeOn ? (showDeviceFrameInPreview ? '100%' : `${widthPercent}%`) : '100%',
            height: '100%',
            overflow: 'auto',
            background: 'var(--bolt-elements-background-depth-1)',
            position: 'relative',
            display: 'flex',
            justifyContent: 'center',
            alignItems: 'center',
          }}
        >
          {activePreview ? (
            <>
              {isDeviceModeOn && showDeviceFrameInPreview ? (
                <div
                  className="device-wrapper"
                  style={{
                    display: 'flex',
                    justifyContent: 'center',
                    alignItems: 'center',
                    width: '100%',
                    height: '100%',
                    padding: '0',
                    overflow: 'auto',
                    transition: 'all 0.3s ease',
                    position: 'relative',
                  }}
                >
                  <div
                    className="device-frame-container"
                    style={{
                      position: 'relative',
                      borderRadius: selectedWindowSize.frameType === 'mobile' ? '36px' : '20px',
                      background: getFrameColor(),
                      padding: getFramePadding(),
                      boxShadow: '0 10px 30px rgba(0,0,0,0.2)',
                      overflow: 'hidden',
                      transform: 'scale(1)',
                      transformOrigin: 'center center',
                      transition: 'all 0.3s ease',
                      margin: '40px',
                      width: isLandscape
                        ? `${selectedWindowSize.height + (selectedWindowSize.frameType === 'mobile' ? 120 : 60)}px`
                        : `${selectedWindowSize.width + (selectedWindowSize.frameType === 'mobile' ? 40 : 60)}px`,
                      height: isLandscape
                        ? `${selectedWindowSize.width + (selectedWindowSize.frameType === 'mobile' ? 80 : 60)}px`
                        : `${selectedWindowSize.height + (selectedWindowSize.frameType === 'mobile' ? 80 : 100)}px`,
                    }}
                  >
                    {/* Notch - positioned based on orientation */}
                    <div
                      style={{
                        position: 'absolute',
                        top: isLandscape ? '50%' : '20px',
                        left: isLandscape ? '30px' : '50%',
                        transform: isLandscape ? 'translateY(-50%)' : 'translateX(-50%)',
                        width: isLandscape ? '8px' : selectedWindowSize.frameType === 'mobile' ? '60px' : '80px',
                        height: isLandscape ? (selectedWindowSize.frameType === 'mobile' ? '60px' : '80px') : '8px',
                        background: '#333',
                        borderRadius: '4px',
                        zIndex: 2,
                      }}
                    />

                    {/* Home button - positioned based on orientation */}
                    <div
                      style={{
                        position: 'absolute',
                        bottom: isLandscape ? '50%' : '15px',
                        right: isLandscape ? '30px' : '50%',
                        transform: isLandscape ? 'translateY(50%)' : 'translateX(50%)',
                        width: isLandscape ? '4px' : '40px',
                        height: isLandscape ? '40px' : '4px',
                        background: '#333',
                        borderRadius: '50%',
                        zIndex: 2,
                      }}
                    />

                    <iframe
                      ref={iframeRef}
                      title="preview"
                      style={{
                        border: 'none',
                        width: isLandscape ? `${selectedWindowSize.height}px` : `${selectedWindowSize.width}px`,
                        height: isLandscape ? `${selectedWindowSize.width}px` : `${selectedWindowSize.height}px`,
                        background: 'white',
                        display: 'block',
                      }}
                      src={iframeUrl}
                      sandbox="allow-scripts allow-forms allow-popups allow-modals allow-storage-access-by-user-activation allow-same-origin"
                      allow="cross-origin-isolated"
                    />
                  </div>
                </div>
              ) : (
                <iframe
                  ref={iframeRef}
                  title="preview"
                  className="border-none w-full h-full bg-bolt-elements-background-depth-1"
                  src={iframeUrl}
                  sandbox="allow-scripts allow-forms allow-popups allow-modals allow-storage-access-by-user-activation allow-same-origin"
                  allow="cross-origin-isolated"
                />
              )}
              <ScreenshotSelector
                isSelectionMode={isSelectionMode}
                setIsSelectionMode={setIsSelectionMode}
                containerRef={iframeRef}
              />
            </>
          ) : (
            <div className="flex w-full h-full justify-center items-center bg-bolt-elements-background-depth-1 text-bolt-elements-textPrimary">
              No preview available
            </div>
          )}

          {isDeviceModeOn && !showDeviceFrameInPreview && (
            <>
              {/* Width indicator */}
              <div
                style={{
                  position: 'absolute',
                  top: '-25px',
                  left: '50%',
                  transform: 'translateX(-50%)',
                  background: 'var(--bolt-elements-background-depth-3, rgba(0,0,0,0.7))',
                  color: 'var(--bolt-elements-textPrimary, white)',
                  padding: '2px 8px',
                  borderRadius: '4px',
                  fontSize: '12px',
                  pointerEvents: 'none',
                  opacity: resizingState.current.isResizing ? 1 : 0,
                  transition: 'opacity 0.3s',
                }}
              >
                {currentWidth}px
              </div>

              <ResizeHandle side="left" />
              <ResizeHandle side="right" />
            </>
          )}
        </div>
      </div>

      {/* Jump to line button */}
      {source && startingLine && startingLine > 0 && (
        <button
          type="button"
          onClick={() => {
            if (onJumpToLine) {
              onJumpToLine(startingLine);
            }
          }}
          className="absolute right-0 top-0 mr-16 mt-1 flex h-8 items-center rounded-md px-2.5 py-1 text-xs font-medium leading-4"
          title="Jump to this line in the editor"
        >
          <FiCornerDownRight className="mr-1" />
          Line {startingLine}
        </button>
      )}
    </div>
  );
});<|MERGE_RESOLUTION|>--- conflicted
+++ resolved
@@ -602,15 +602,10 @@
      */
     // Intentionally empty cleanup function - no cleanup needed
     return () => {
-<<<<<<< HEAD
-      // Cleanup function intentionally left empty to maintain fixed scale
-    };
-  }, [isDeviceModeOn, showDeviceFrameInPreview, getDeviceScale, isLandscape, selectedWindowSize]);
-=======
+
       // No cleanup needed
     };
      }, [isDeviceModeOn, showDeviceFrameInPreview, getDeviceScale, isLandscape, selectedWindowSize]);
->>>>>>> a7268a9d
 
   // Function to get the frame color based on dark mode
   const getFrameColor = useCallback(() => {
